[package]
name = "dop_with_aco"
version = "0.1.0"
authors = ["Sebastian Ossinger <sebastian.ossinger@mail.de>"]
edition = "2018"

# See more keys and their definitions at https://doc.rust-lang.org/cargo/reference/manifest.html

[dependencies]
<<<<<<< HEAD
csv = "1.1.5"
=======
>>>>>>> 98ae3b13
num-traits = "0.2.14"
getrandom = "0.2.2"
oorandom = "11.1.3"
osmpbfreader = "0.14.0"
tera = "1"
serde = { version = "1.0", features = ["derive"] }
serde_yaml = "0.8"
ron = "0.6.4"
float-cmp = "0.8.0"
glob = "0.3.0"
decorum = "0.3.1"
indicatif = "0.15.0"<|MERGE_RESOLUTION|>--- conflicted
+++ resolved
@@ -7,10 +7,7 @@
 # See more keys and their definitions at https://doc.rust-lang.org/cargo/reference/manifest.html
 
 [dependencies]
-<<<<<<< HEAD
 csv = "1.1.5"
-=======
->>>>>>> 98ae3b13
 num-traits = "0.2.14"
 getrandom = "0.2.2"
 oorandom = "11.1.3"
